# Copyright (c) 2022-2025, The Isaac Lab Project Developers (https://github.com/isaac-sim/IsaacLab/blob/main/CONTRIBUTORS.md).
# All rights reserved.
#
# SPDX-License-Identifier: BSD-3-Clause

import gymnasium as gym
import torch
from tensordict import TensorDict

from rsl_rl.env import VecEnv

from isaaclab.envs import DirectRLEnv, ManagerBasedRLEnv


class RslRlVecEnvWrapper(VecEnv):
    """Wraps around Isaac Lab environment for the RSL-RL library

    .. caution::
        This class must be the last wrapper in the wrapper chain. This is because the wrapper does not follow
        the :class:`gym.Wrapper` interface. Any subsequent wrappers will need to be modified to work with this
        wrapper.

    Reference:
        https://github.com/leggedrobotics/rsl_rl/blob/master/rsl_rl/env/vec_env.py
    """

    def __init__(self, env: ManagerBasedRLEnv | DirectRLEnv, clip_actions: float | None = None):
        """Initializes the wrapper.

        Note:
            The wrapper calls :meth:`reset` at the start since the RSL-RL runner does not call reset.

        Args:
            env: The environment to wrap around.
            clip_actions: The clipping value for actions. If ``None``, then no clipping is done.

        Raises:
            ValueError: When the environment is not an instance of :class:`ManagerBasedRLEnv` or :class:`DirectRLEnv`.
        """

        # check that input is valid
        if not isinstance(env.unwrapped, ManagerBasedRLEnv) and not isinstance(env.unwrapped, DirectRLEnv):
            raise ValueError(
                "The environment must be inherited from ManagerBasedRLEnv or DirectRLEnv. Environment type:"
                f" {type(env)}"
            )

        # initialize the wrapper
        self.env = env
        self.clip_actions = clip_actions

        # store information required by wrapper
        self.num_envs = self.unwrapped.num_envs
        self.device = self.unwrapped.device
        self.max_episode_length = self.unwrapped.max_episode_length

        # obtain dimensions of the environment
        if hasattr(self.unwrapped, "action_manager"):
            self.num_actions = self.unwrapped.action_manager.total_action_dim
        else:
            self.num_actions = gym.spaces.flatdim(self.unwrapped.single_action_space)

        # modify the action space to the clip range
        self._modify_action_space()

        # reset at the start since the RSL-RL runner does not call reset
        self.env.reset()

    def __str__(self):
        """Returns the wrapper name and the :attr:`env` representation string."""
        return f"<{type(self).__name__}{self.env}>"

    def __repr__(self):
        """Returns the string representation of the wrapper."""
        return str(self)

    """
    Properties -- Gym.Wrapper
    """

    @property
    def cfg(self) -> object:
        """Returns the configuration class instance of the environment."""
        return self.unwrapped.cfg

    @property
    def render_mode(self) -> str | None:
        """Returns the :attr:`Env` :attr:`render_mode`."""
        return self.env.render_mode

    @property
    def observation_space(self) -> gym.Space:
        """Returns the :attr:`Env` :attr:`observation_space`."""
        return self.env.observation_space

    @property
    def action_space(self) -> gym.Space:
        """Returns the :attr:`Env` :attr:`action_space`."""
        return self.env.action_space

    @classmethod
    def class_name(cls) -> str:
        """Returns the class name of the wrapper."""
        return cls.__name__

    @property
    def unwrapped(self) -> ManagerBasedRLEnv | DirectRLEnv:
        """Returns the base environment of the wrapper.

        This will be the bare :class:`gymnasium.Env` environment, underneath all layers of wrappers.
        """
        return self.env.unwrapped

    """
    Properties
    """

    @property
    def episode_length_buf(self) -> torch.Tensor:
        """The episode length buffer."""
        return self.unwrapped.episode_length_buf

    @episode_length_buf.setter
    def episode_length_buf(self, value: torch.Tensor):
        """Set the episode length buffer.

        Note:
            This is needed to perform random initialization of episode lengths in RSL-RL.
        """
        self.unwrapped.episode_length_buf = value

    """
    Operations - MDP
    """

    def seed(self, seed: int = -1) -> int:  # noqa: D102
        return self.unwrapped.seed(seed)

    def reset(self) -> tuple[TensorDict, dict]:  # noqa: D102
        # reset the environment
        obs_dict, extras = self.env.reset()
        return TensorDict(obs_dict, batch_size=[self.num_envs]), extras

    def get_observations(self) -> TensorDict:
        """Returns the current observations of the environment."""
        if hasattr(self.unwrapped, "observation_manager"):
            obs_dict = self.unwrapped.observation_manager.compute()
        else:
            obs_dict = self.unwrapped._get_observations()
        return TensorDict(obs_dict, batch_size=[self.num_envs])

    def step(self, actions: torch.Tensor) -> tuple[TensorDict, torch.Tensor, torch.Tensor, dict]:
        # clip actions
        if self.clip_actions is not None:
            actions = torch.clamp(actions, -self.clip_actions, self.clip_actions)
        # record step information
        obs_dict, rew, terminated, truncated, extras = self.env.step(actions)
        # compute dones for compatibility with RSL-RL
<<<<<<< HEAD
        dones = (terminated | truncated).to(dtype=torch.long) 
        # move extra observations to the extras dict
        obs = obs_dict["policy"]
        extras["observations"] = obs_dict
=======
        dones = (terminated | truncated).to(dtype=torch.long)
>>>>>>> a566e20e
        # move time out information to the extras dict
        # this is only needed for infinite horizon tasks
        if not self.unwrapped.cfg.is_finite_horizon:
            extras["time_outs"] = truncated
        # return the step information
        return TensorDict(obs_dict, batch_size=[self.num_envs]), rew, dones, extras

    def close(self):  # noqa: D102
        return self.env.close()

    """
    Helper functions
    """

    def _modify_action_space(self):
        """Modifies the action space to the clip range."""
        if self.clip_actions is None:
            return

        # modify the action space to the clip range
        # note: this is only possible for the box action space. we need to change it in the future for other
        #   action spaces.
        self.env.unwrapped.single_action_space = gym.spaces.Box(
            low=-self.clip_actions, high=self.clip_actions, shape=(self.num_actions,)
        )
        self.env.unwrapped.action_space = gym.vector.utils.batch_space(
            self.env.unwrapped.single_action_space, self.num_envs
        )<|MERGE_RESOLUTION|>--- conflicted
+++ resolved
@@ -156,14 +156,7 @@
         # record step information
         obs_dict, rew, terminated, truncated, extras = self.env.step(actions)
         # compute dones for compatibility with RSL-RL
-<<<<<<< HEAD
-        dones = (terminated | truncated).to(dtype=torch.long) 
-        # move extra observations to the extras dict
-        obs = obs_dict["policy"]
-        extras["observations"] = obs_dict
-=======
         dones = (terminated | truncated).to(dtype=torch.long)
->>>>>>> a566e20e
         # move time out information to the extras dict
         # this is only needed for infinite horizon tasks
         if not self.unwrapped.cfg.is_finite_horizon:
