--- conflicted
+++ resolved
@@ -129,17 +129,9 @@
 
     # export policy to onnx/jit
     export_model_dir = os.path.join(os.path.dirname(resume_path), "exported")
-<<<<<<< HEAD
-    export_policy_as_jit(
-        ppo_runner.alg.policy, ppo_runner.obs_normalizer, path=export_model_dir, filename="policy.pt"
-    )
-    export_policy_as_onnx(
-        ppo_runner.alg.policy, normalizer=ppo_runner.obs_normalizer, path=export_model_dir, filename="policy.onnx"
-=======
     export_policy_as_jit(policy_nn, ppo_runner.obs_normalizer, path=export_model_dir, filename="policy.pt")
     export_policy_as_onnx(
         policy_nn, normalizer=ppo_runner.obs_normalizer, path=export_model_dir, filename="policy.onnx"
->>>>>>> 3b6d615f
     )
 
     dt = env.unwrapped.step_dt
